;;; -*- Mode: Lisp; Package: FSet; Syntax: ANSI-Common-Lisp -*-

(in-package :fset)

;;; File: order.lisp
;;; Contents: Ordering function for FSet.
;;;
;;; This file is part of FSet.  Copyright (c) 2007-2012 Scott L. Burson.
;;; FSet is licensed under the Lisp Lesser GNU Public License, or LLGPL.
;;; See: http://opensource.franz.com/preamble.html
;;; This license provides NO WARRANTY.


(defgeneric compare (x y)
  (:documentation
    "Returns one of `:less', `:greater', `:equal', or `:unequal' according as `x'
is less than, greater than, or equal to `y', or none of these.  While the
ordering does not have to be total, it must be consistent: for two values
A and B that compare `:unequal' to each other, for any third value C, if A
compares `:less' or `:greater' to C, then B must compare to C the same way;
and no more than one of A and B can compare `:equal' to C."))

(defun less-than? (a b)
  (eq (compare a b) ':less))

(defun greater-than? (a b)
  (eq (compare a b) ':greater))

(defun equal? (a b)
  (or (eql a b)
      (eq (compare a b) ':equal)))

<<<<<<< HEAD
;;; Makes it easy to define `compare' methods on new classes.  Just say:
;;;
;;; (defmethod compare ((f1 frob) (f2 frob))
;;;   (compare-slots f1 f2 'foo #'frob-bar))
;;;
;;; where `foo' is a slot and `frob-bar' is an accessor (or any other
;;; function on your class).
;;;
;;; If you want distinct instances to never compare `:equal', put `:eql'
;;; at the end of the accessor list to specify that `eql' is the final
;;; determiner of equality for your type:
;;;
;;; (defmethod compare ((f1 frob) (f2 frob))
;;;   (compare-slots f1 f2 'foo #'frob-bar :eql))
;;;
(defmacro compare-slots (obj1 obj2 &rest accessors)
  "A handy macro for writing the bodies of `compare' methods for user classes.
Returns the result of comparing the two objects by comparing the results of
calling each of `accessors', in order, on the objects.  Despite the name, an
accessor can actually be any function on the class in question; it can also
be a symbol, which will be used to access the slot via `slot-value'.  For
example, if class `frob' has accessor `frob-foo' and slot `bar':

  (defmethod compare ((f1 frob) (f2 frob))
    (compare-slots f1 f2 #'frob-foo 'bar))

If the symbol `:eql' is supplied as the last accessor, then if the comparisons
by the other supplied accessors all return `:equal' but `obj1' and `obj2' are
not eql, this returns `:unequal'."
  (let ((default-var (gensym "DEFAULT-"))
	(comp-var (gensym "COMP-"))
	(obj1-var (gensym "OBJ1-"))
	(obj2-var (gensym "OBJ2-")))
    (labels ((rec (accs)
	       (if (or (null accs)
		       (and (eq (car accs) ':eql)
			    (or (null (cdr accs))
				(error "If ~S is supplied to ~S, it must be ~
					the last argument"
				       ':eql 'compare-slots))))
		   default-var
		 `(let ((,comp-var (compare ,(call (car accs) obj1-var)
					    ,(call (car accs) obj2-var))))
		    (if (or (eq ,comp-var ':less) (eq ,comp-var ':greater))
			,comp-var
		      (let ((,default-var (if (eq ,comp-var ':unequal)
					      ':unequal ,default-var)))
			,(rec (cdr accs)))))))
	     (call (fn arg)
	       ;; Makes the expansion more readable, if nothing else
	       (cond ((and (listp fn)
			   (eq (car fn) 'function))
		      `(,(cadr fn) ,arg))
		     ((and (listp fn)
			   (eq (car fn) 'lambda))
		      `(,fn ,arg))
		     ((and (listp fn)
			   (eq (car fn) 'quote)
			   (symbolp (cadr fn)))
		      `(slot-value ,arg ,fn))
		     (t `(funcall ,fn ,arg)))))
      `(let ((,obj1-var ,obj1)
	     (,obj2-var ,obj2)
	     (,default-var ,(if (member ':eql accessors) '':unequal '':equal)))
	(if (eql ,obj1-var ,obj2-var) ':equal
	  ,(rec accessors))))))

(defmacro compare-slots-no-unequal (obj1 obj2 &rest accessors)
  "A handy macro for writing the bodies of `compare' methods for user classes,
in the case when you know the comparison will never need to return `:unequal'
(a case handled correctly by `compare-slots', but with a slight time cost).

Returns the result of comparing the two objects by comparing the results of
calling each of `accessors', in order, on the objects, using a nested call to
`compare'.  Despite the name, an accessor can actually be any function on the
class in question; it can also be a symbol, which will be used to access the
slot via `slot-value'.  For example, if class `frob' has accessor `frob-foo' and
slot `bar':

  (defmethod compare ((f1 frob) (f2 frob))
    (compare-slots-no-unequal f1 f2 #'frob-foo 'bar))

Additionally, an accessor can be a list of the form `(:compare acc less-fn)', in
which `acc` is an accessor as defined above, and `less-fn' is a function to be
used to compare the two values, returning true iff the first is less than the
second.  This feature allows you to avoid the nested call to `compare'.  For
example, if your objects have an `id' slot that holds a unique integer:

  (defmethod compare ((f1 frob) (f2 frob))
    (compare-slots-no-unequal f1 f2 (:compare 'id #'<))"
  (let ((comp-var (gensym "COMP-"))
	(obj1-var (gensym "OBJ1-"))
	(obj2-var (gensym "OBJ2-")))
    (labels ((rec (accs)
	       (if (null accs)
		   ':equal
		 (if (null (cdr accs))
		     (comp (car accs))
		   `(let ((,comp-var ,(comp (car accs))))
		      (if (or (eq ,comp-var ':less) (eq ,comp-var ':greater))
			  ,comp-var
			,(rec (cdr accs)))))))
	     (comp (acc)
	       (if (and (listp acc) (eq (car acc) ':compare))
		   (let ((accval1-var (gensym "ACCVAL1-"))
			 (accval2-var (gensym "ACCVAL2-")))
		     `(let ((,accval1-var ,(call (second acc) obj1-var))
			    (,accval2-var ,(call (second acc) obj2-var)))
			(if ,(call (third acc) accval1-var accval2-var)
			    ':less
			  (if ,(call (third acc) accval2-var accval1-var)
			      ':greater
			    ':equal))))
		 `(compare ,(call acc obj1-var) ,(call acc obj2-var))))
	     (call (fn &rest args)
	       ;; Makes the expansion more readable, if nothing else
	       (cond ((and (listp fn)
			   (eq (car fn) 'function))
		      `(,(cadr fn) . ,args))
		     ((and (listp fn)
			   (eq (car fn) 'lambda))
		      `(,fn . ,args))
		     ((and (null (cdr args))
			   (listp fn)
			   (eq (car fn) 'quote)
			   (symbolp (cadr fn)))
		      `(slot-value ,(car args) ,fn))
		     (t `(funcall ,fn . ,args)))))
      `(let ((,obj1-var ,obj1)
	     (,obj2-var ,obj2))
	 (if (eq ,obj1-var ,obj2-var) ':equal
	   ,(rec accessors))))))

=======
;;; The macro definition of compare-slots has been moved to order-macros.lisp
>>>>>>> 69c209e6

;;; Abstract classes

(defstruct (collection
	    (:constructor nil)
	    (:predicate collection?)
	    (:copier nil))
  "The root class of the FSet functional collections hierarchy.  It is a
structure class.")

(defstruct (set
	    (:constructor nil)
	    (:include collection)
	    (:predicate set?)
	    (:copier nil))
  "The abstract class for FSet functional sets.  It is a structure class.")

(defstruct (bag
	    (:constructor nil)
	    (:include collection)
	    (:predicate bag?)
	    (:copier nil))
  "The abstract class for FSet functional bags (multisets).  It is a structure
class.")

(defstruct (map
	    (:constructor nil)
	    (:include collection)
	    (:predicate map?)
	    (:copier nil))
  "The abstract class for FSet functional maps.  It is a structure class."
  (default nil))

(defstruct (seq
	    (:constructor nil)
	    (:include collection)
	    (:predicate seq?)
	    (:copier nil))
  "The abstract class for FSet functional seqs (sequences, but we use the short
name to avoid confusion with `cl:sequence').  It is a structure class."
  (default nil))

(defstruct (tuple
	    (:constructor nil)
	    (:include collection)
	    (:predicate tuple?)
	    (:copier nil))
  "The abstract class for FSet functional tuples.  It is a structure class.")


;;; ================================================================================
;;; Identity ordering

#+sbcl
(progn
  (declaim (type fixnum *sbcl-next-serial-number*))
  (sb-ext:defglobal *sbcl-next-serial-number* 0
    "Global counter for initializing serial numbers"))

(defclass identity-ordering-mixin ()
  ((serial-number :accessor serial-number
                  #+sbcl :initform
                  #+sbcl (sb-ext:atomic-incf *sbcl-next-serial-number*))
   #-sbcl
   (next-serial-number :initform 0 :allocation :class)
   #-sbcl
   (next-serial-number-lock :initform (make-lock "serial number lock")
			      :allocation :class))
  (:documentation
    "A mixin class for classes whose instances will be used in FSet collections,
and for which the appropriate equivalence relation is identity (`eq').
This is the right choice for the vast majority of mutable classes."))

#-sbcl
(defmethod initialize-instance :before ((obj identity-ordering-mixin)
					&key &allow-other-keys)
  (with-lock ((slot-value obj 'next-serial-number-lock))
    (setf (serial-number obj) (slot-value obj 'next-serial-number))
    (incf (slot-value obj 'next-serial-number))))

(defmethod compare ((obj1 identity-ordering-mixin) (obj2 identity-ordering-mixin))
  (compare-slots obj1 obj2 #'serial-number))


;;; ================================================================================
;;; Compare methods

;;; Default

;;; On Allegro it's about 4 times faster to have all the cross-type methods
;;; declared, as they are below, than to use this for all cross-type comparisons.
;;; But this is fast enough that I think it will suffice for user-defined types.
;;; Of course the user is free to define all the cross-type methods themselves
;;; if they want; a macro to assist with this is below.
(defmethod compare ((a t) (b t))
  (let ((a-type (cond ((realp a) 'real)
		      ((stringp a) 'string)	; We check for these ourselves
		      ((vectorp a) 'vector)	; because `type-of' may cons a list.
		      (t (type-of a))))
	(b-type (cond ((realp b) 'real)
		      ((stringp b) 'string)
		      ((vectorp b) 'vector)
		      (t (type-of b)))))
    (if (eq a-type b-type)
	;; If we get here, they haven't defined a compare method for their type.
	;; This is the best we can do.
	(if (eql a b) ':equal ':unequal)
      (if (and (symbolp a-type) (symbolp b-type))
	  ;; Just compare the type symbols.  But note, under rare circumstances
	  ;; involving `rename-package', this can return `:unequal'.
	  (compare a-type b-type)
	;; If we get here, one or both of them are probably instances of anonymous
	;; CLOS classes.  Again, this is the best we can do (or would an error
	;; be better??).
	':unequal))))

;;; CL types
(define-cross-type-compare-methods null)
(define-cross-type-compare-methods real)
(define-cross-type-compare-methods complex)
(define-cross-type-compare-methods character)
(define-cross-type-compare-methods symbol)
(define-cross-type-compare-methods string)
(define-cross-type-compare-methods vector)
(define-cross-type-compare-methods list)
(define-cross-type-compare-methods package)
(define-cross-type-compare-methods pathname)

;;; FSet types
(define-cross-type-compare-methods set)
(define-cross-type-compare-methods bag)
(define-cross-type-compare-methods map)
(define-cross-type-compare-methods seq)
(define-cross-type-compare-methods tuple)

;;; For users
(define-cross-type-compare-methods identity-ordering-mixin)


;;; Nil

(defmethod compare ((a null) (b null))
  ':equal)


;;; Reals

(defmethod compare ((a real) (b real))
  (cond ((< a b) ':less)
	((> a b) ':greater)
	((eql a b) ':equal)
	;; Happens when you compare a rational and a float that have the same
	;; value (within the precision of the float), or two equal floats
	;; of different precisions.
	(t ':unequal)))


;;; Complex Numbers

(defmethod compare ((a complex) (b complex))
  (cond ((< (realpart a) (realpart b)) ':less)
        ((> (realpart a) (realpart b)) ':greater)
        ((< (imagpart a) (imagpart b)) ':less)
        ((> (imagpart a) (imagpart b)) ':greater)
        ((eql a b) ':equal)
        (t ':unequal)))


;;; Characters

;;; `char<' is called directly in many places in the code where we know two
;;; characters are being compared. 
(defmethod compare ((a character) (b character))
  (cond ((char< a b) ':less)
	((char> a b) ':greater)
	(t ':equal)))


;;; Symbols

(defmethod compare ((a symbol) (b symbol))
  (if (eq a b) ':equal
    (let ((pkg-comp (compare (symbol-package a) (symbol-package b))))
      (if (or (eq pkg-comp ':equal) (eq pkg-comp ':unequal))
	  ;; We've already checked for `eq', so they can't be equal, but they can
	  ;; be "unequal" in two cases: uninterned symbols of the same name;
	  ;; symbols of the same name in packages one of which has the name that
	  ;; the other had before `rename-package' was done on it.
	  (let ((comp (Compare-Strings (symbol-name a) (symbol-name b))))
	    (if (eq comp ':equal) ':unequal
	      comp))
	pkg-comp))))


;;; Strings

(defmethod compare ((a string) (b string))
  (Compare-Strings a b))

;;; Abstracted out for use by `(compare symbol symbol)'.  Do not use otherwise.
(defun Compare-Strings (a b)
  (let ((len-a (length a))
	(len-b (length b)))
    (cond ((< len-a len-b) ':less)
	  ((> len-a len-b) ':greater)
	  (t
	   (if (and (simple-string-p a) (simple-string-p b))
	       (dotimes (i len-a ':equal)
		 (let ((ca (schar a i))
		       (cb (schar b i)))
		   (cond ((char< ca cb) (return ':less))
			 ((char> ca cb) (return ':greater)))))
	     (dotimes (i len-a ':equal)
	       (let ((ca (char a i))
		     (cb (char b i)))
		 (cond ((char< ca cb) (return ':less))
		       ((char> ca cb) (return ':greater))))))))))


;;; Vectors

(defmethod compare ((a vector) (b vector))
  (let ((len-a (length a))
	(len-b (length b))
	(default ':equal))
    (cond ((eq a b) ':equal)
	  ((< len-a len-b) ':less)
	  ((> len-a len-b) ':greater)
	  ((and (simple-vector-p a) (simple-vector-p b))
	   (dotimes (i len-a default)
	     (let ((res (compare (svref a i) (svref b i))))
	       (when (or (eq res ':less) (eq res ':greater))
		 (return res))
	       (when (eq res ':unequal)
		 (setq default ':unequal)))))
	  (t
	   (dotimes (i len-a default)
	     (let ((res (compare (aref a i) (aref b i))))
	       (when (or (eq res ':less) (eq res ':greater))
		 (return res))
	       (when (eq res ':unequal)
		 (setq default ':unequal))))))))


;;; Lists

(defmethod compare ((a list) (b list))
  ;; We don't compare lengths first, as we did for vectors, because `length'
  ;; on a list takes linear time, not constant time.
  ;; Also, we want to handle dotted lists.
  (compare-lists-lexicographically a b))

(defun compare-lists-lexicographically (a b)
  (do ((a a (cdr a))
       (b b (cdr b))
       (default ':equal))
      ((or (atom a) (atom b))
       (let ((comp (compare a b)))
	 (if (or (eq comp ':less) (eq comp ':greater))
	     comp
	   default)))
    (when (eq a b)			; we could get lucky
      (return default))
    (let ((comp (compare (car a) (car b))))
      (when (or (eq comp ':less) (eq comp ':greater))
	(return comp))
      (when (eq comp ':unequal)
	(setq default ':unequal)))))


;;; Packages (needed for symbols)

(deflex +Package-Original-Name+ (make-hash-table)
  "FSet uses this to protect itself from the effects of `rename-package',
which could otherwise change the ordering of packages, and thus of symbols,
and thus of types named by those symbols.")

(defmethod compare ((a package) (b package))
  ;; This is a bit subtle.  In order to keep things fast in the most common
  ;; case -- comparing symbols in the same package -- we do the `eq' test first,
  ;; and if it succeeds, we don't squirrel away the current package name.  This
  ;; is okay, because if a package has never been involved in an interpackage
  ;; comparison, then FSet can't be counting on the results of that comparison
  ;; to remain consistent.
  (if (eq a b)
      ':equal
    (flet ((pkg-name (pkg)
	     (or (gethash pkg +Package-Original-Name+)
		 (setf (gethash pkg +Package-Original-Name+)
		       (package-name pkg)))))
      (let ((a-name (pkg-name a))
	    (b-name (pkg-name b))
	    ((comp (compare a-name b-name))))
	(if (eq comp ':equal)
	    ':unequal			; we already checked for the `eq' case
	  comp)))))


;;; Pathnames

(defmethod compare ((a pathname) (b pathname))
  (compare-slots a b #'pathname-host #'pathname-device #'pathname-directory
		 #'pathname-name #'pathname-type #'pathname-version))


;;; ================================================================================
;;; Lexicographic comparison of sequences

;;; User code that specifically wants lexicographic comparison can call this
;;; in the `compare' method for the user type in question.
(defgeneric compare-lexicographically (a b)
  (:documentation
    "Returns the result of a lexicographic comparison of `a' and `b', which
can be strings, vectors, lists, or seqs."))

(defmethod compare-lexicographically ((a string) (b string))
  (if (eq a b)
      ':equal
    (let ((len-a (length a))
	  (len-b (length b)))
      (if (and (simple-string-p a) (simple-string-p b))
	  (dotimes (i (min len-a len-b)
		    (cond ((< len-a len-b) ':less)
			  ((> len-a len-b) ':greater)
			  (t ':equal)))
	    (let ((ca (schar a i))
		  (cb (schar b i)))
	      (cond ((char< ca cb) (return ':less))
		    ((char> ca cb) (return ':greater)))))
	(dotimes (i (min len-a len-b)
		  (cond ((< len-a len-b) ':less)
			((> len-a len-b) ':greater)
			(t ':equal)))
	  (let ((ca (char a i))
		(cb (char b i)))
	    (cond ((char< ca cb) (return ':less))
		  ((char> ca cb) (return ':greater)))))))))

(defmethod compare-lexicographically ((a list) (b list))
  (compare-lists-lexicographically a b))

(defmethod compare-lexicographically ((a vector) (b vector))
  (if (eq a b)
      ':equal
    (let ((len-a (length a))
	  (len-b (length b))
	  (default ':equal))
      (if (and (simple-vector-p a) (simple-vector-p b))
	  (dotimes (i (min len-a len-b)
		    (cond ((< len-a len-b) ':less)
			  ((> len-a len-b) ':greater)
			  (t default)))
	    (let ((res (compare (svref a i) (svref b i))))
	      (when (or (eq res ':less) (eq res ':greater))
		(return res))
	      (when (eq res ':unequal)
		(setq default ':unequal))))
	(dotimes (i (min len-a len-b)
		  (cond ((< len-a len-b) ':less)
			((> len-a len-b) ':greater)
			(t default)))
	  (let ((res (compare (aref a i) (aref b i))))
	    (when (or (eq res ':less) (eq res ':greater))
	      (return res))
	    (when (eq res ':unequal)
	      (setq default ':unequal))))))))<|MERGE_RESOLUTION|>--- conflicted
+++ resolved
@@ -30,143 +30,7 @@
   (or (eql a b)
       (eq (compare a b) ':equal)))
 
-<<<<<<< HEAD
-;;; Makes it easy to define `compare' methods on new classes.  Just say:
-;;;
-;;; (defmethod compare ((f1 frob) (f2 frob))
-;;;   (compare-slots f1 f2 'foo #'frob-bar))
-;;;
-;;; where `foo' is a slot and `frob-bar' is an accessor (or any other
-;;; function on your class).
-;;;
-;;; If you want distinct instances to never compare `:equal', put `:eql'
-;;; at the end of the accessor list to specify that `eql' is the final
-;;; determiner of equality for your type:
-;;;
-;;; (defmethod compare ((f1 frob) (f2 frob))
-;;;   (compare-slots f1 f2 'foo #'frob-bar :eql))
-;;;
-(defmacro compare-slots (obj1 obj2 &rest accessors)
-  "A handy macro for writing the bodies of `compare' methods for user classes.
-Returns the result of comparing the two objects by comparing the results of
-calling each of `accessors', in order, on the objects.  Despite the name, an
-accessor can actually be any function on the class in question; it can also
-be a symbol, which will be used to access the slot via `slot-value'.  For
-example, if class `frob' has accessor `frob-foo' and slot `bar':
-
-  (defmethod compare ((f1 frob) (f2 frob))
-    (compare-slots f1 f2 #'frob-foo 'bar))
-
-If the symbol `:eql' is supplied as the last accessor, then if the comparisons
-by the other supplied accessors all return `:equal' but `obj1' and `obj2' are
-not eql, this returns `:unequal'."
-  (let ((default-var (gensym "DEFAULT-"))
-	(comp-var (gensym "COMP-"))
-	(obj1-var (gensym "OBJ1-"))
-	(obj2-var (gensym "OBJ2-")))
-    (labels ((rec (accs)
-	       (if (or (null accs)
-		       (and (eq (car accs) ':eql)
-			    (or (null (cdr accs))
-				(error "If ~S is supplied to ~S, it must be ~
-					the last argument"
-				       ':eql 'compare-slots))))
-		   default-var
-		 `(let ((,comp-var (compare ,(call (car accs) obj1-var)
-					    ,(call (car accs) obj2-var))))
-		    (if (or (eq ,comp-var ':less) (eq ,comp-var ':greater))
-			,comp-var
-		      (let ((,default-var (if (eq ,comp-var ':unequal)
-					      ':unequal ,default-var)))
-			,(rec (cdr accs)))))))
-	     (call (fn arg)
-	       ;; Makes the expansion more readable, if nothing else
-	       (cond ((and (listp fn)
-			   (eq (car fn) 'function))
-		      `(,(cadr fn) ,arg))
-		     ((and (listp fn)
-			   (eq (car fn) 'lambda))
-		      `(,fn ,arg))
-		     ((and (listp fn)
-			   (eq (car fn) 'quote)
-			   (symbolp (cadr fn)))
-		      `(slot-value ,arg ,fn))
-		     (t `(funcall ,fn ,arg)))))
-      `(let ((,obj1-var ,obj1)
-	     (,obj2-var ,obj2)
-	     (,default-var ,(if (member ':eql accessors) '':unequal '':equal)))
-	(if (eql ,obj1-var ,obj2-var) ':equal
-	  ,(rec accessors))))))
-
-(defmacro compare-slots-no-unequal (obj1 obj2 &rest accessors)
-  "A handy macro for writing the bodies of `compare' methods for user classes,
-in the case when you know the comparison will never need to return `:unequal'
-(a case handled correctly by `compare-slots', but with a slight time cost).
-
-Returns the result of comparing the two objects by comparing the results of
-calling each of `accessors', in order, on the objects, using a nested call to
-`compare'.  Despite the name, an accessor can actually be any function on the
-class in question; it can also be a symbol, which will be used to access the
-slot via `slot-value'.  For example, if class `frob' has accessor `frob-foo' and
-slot `bar':
-
-  (defmethod compare ((f1 frob) (f2 frob))
-    (compare-slots-no-unequal f1 f2 #'frob-foo 'bar))
-
-Additionally, an accessor can be a list of the form `(:compare acc less-fn)', in
-which `acc` is an accessor as defined above, and `less-fn' is a function to be
-used to compare the two values, returning true iff the first is less than the
-second.  This feature allows you to avoid the nested call to `compare'.  For
-example, if your objects have an `id' slot that holds a unique integer:
-
-  (defmethod compare ((f1 frob) (f2 frob))
-    (compare-slots-no-unequal f1 f2 (:compare 'id #'<))"
-  (let ((comp-var (gensym "COMP-"))
-	(obj1-var (gensym "OBJ1-"))
-	(obj2-var (gensym "OBJ2-")))
-    (labels ((rec (accs)
-	       (if (null accs)
-		   ':equal
-		 (if (null (cdr accs))
-		     (comp (car accs))
-		   `(let ((,comp-var ,(comp (car accs))))
-		      (if (or (eq ,comp-var ':less) (eq ,comp-var ':greater))
-			  ,comp-var
-			,(rec (cdr accs)))))))
-	     (comp (acc)
-	       (if (and (listp acc) (eq (car acc) ':compare))
-		   (let ((accval1-var (gensym "ACCVAL1-"))
-			 (accval2-var (gensym "ACCVAL2-")))
-		     `(let ((,accval1-var ,(call (second acc) obj1-var))
-			    (,accval2-var ,(call (second acc) obj2-var)))
-			(if ,(call (third acc) accval1-var accval2-var)
-			    ':less
-			  (if ,(call (third acc) accval2-var accval1-var)
-			      ':greater
-			    ':equal))))
-		 `(compare ,(call acc obj1-var) ,(call acc obj2-var))))
-	     (call (fn &rest args)
-	       ;; Makes the expansion more readable, if nothing else
-	       (cond ((and (listp fn)
-			   (eq (car fn) 'function))
-		      `(,(cadr fn) . ,args))
-		     ((and (listp fn)
-			   (eq (car fn) 'lambda))
-		      `(,fn . ,args))
-		     ((and (null (cdr args))
-			   (listp fn)
-			   (eq (car fn) 'quote)
-			   (symbolp (cadr fn)))
-		      `(slot-value ,(car args) ,fn))
-		     (t `(funcall ,fn . ,args)))))
-      `(let ((,obj1-var ,obj1)
-	     (,obj2-var ,obj2))
-	 (if (eq ,obj1-var ,obj2-var) ':equal
-	   ,(rec accessors))))))
-
-=======
 ;;; The macro definition of compare-slots has been moved to order-macros.lisp
->>>>>>> 69c209e6
 
 ;;; Abstract classes
 
